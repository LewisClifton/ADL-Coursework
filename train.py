import re
from typing import OrderedDict
import torch
import torch.distributed as dist
from torch.nn.parallel import DistributedDataParallel as DDP
import torch.optim as optim
import torch.nn as nn
import numpy as np
from PIL import Image
from datetime import datetime
import time
import os
import argparse
import torch.multiprocessing as mp

from dataset import MIT
from model import MrCNN
from metrics import calculate_auc
from utils import *
from improvements import ImprovedMrCNN


# Set up cuda
torch.backends.cudnn.enabled = True


def apply_conv_weight_constraint(model, using_windows, world_size, weight_constraint=0.1):
    with torch.no_grad():
        if not using_windows and world_size > 1:
            convs = [model.module.stream1.conv1, model.module.stream2.conv1, model.module.stream3.conv1]
        else:
            convs = [model.stream1.conv1, model.stream2.conv1, model.stream3.conv1]
            
            
        for conv in convs:
            norm = torch.linalg.norm(conv.weight, ord=2, dim=(2,3), keepdim=True)
            norm_condition = (norm > weight_constraint).expand_as(conv.weight.data)
            conv.weight.data[norm_condition] /= (norm + 1e-8).expand_as(conv.weight.data)[norm_condition]

def increase_momentum(optimizer, momentum_delta):
    optimizer.param_groups[0]['momentum'] =optimizer.param_groups[0]['momentum'] + momentum_delta

def train_epoch(model, train_loader, optimizer, criterion, momentum_delta, using_windows, world_size, device):
    # Set the model to training mode
    model.train()  

    running_loss = 0.0  
    correct_predictions = 0
    total_samples = 0

    # Iterate over the training data
    for _, (inputs, labels) in enumerate(train_loader):    
        
        # Get the different resolutions for each image in the batch (shape=[batch_size, 3, 42, 42])
        x1 = inputs[:, 0, :, :, :].to(device) # 400x400
        x2 = inputs[:, 1, :, :, :].to(device) # 250x250
        x3 = inputs[:, 2, :, :, :].to(device) # 150x150

        labels = labels.to(device).float()
        
        # Zero the gradients
        optimizer.zero_grad()

        # Get model output for the batch
        outputs = model(x1, x2, x3).squeeze(1)

        # Compute the batch loss
        loss = criterion(outputs, labels)
        
        # Backward pass: Compute gradients
        loss.backward()
        
        # Update the weights
        optimizer.step()

        # Track the running loss
        running_loss += loss.item()

        # Convert predictions to binary (0 or 1) for accuracy calculation
        predicted = (outputs > 0.5).float()

        # Calculate number of correct predictions
        correct_predictions += (predicted.squeeze() == labels).sum().item()
        total_samples += labels.size(0)


        # Linearly increase momentum to end momentum
        increase_momentum(optimizer, momentum_delta)
        
        # Apply weight constraint to the first conv layer in the network
        apply_conv_weight_constraint(model, using_windows=using_windows, world_size=world_size)

    # # Calculate the average loss and accuracy for the current epoch
    avg_loss = running_loss / len(train_loader)
    accuracy = correct_predictions / total_samples * 100

    return avg_loss, accuracy


def val_epoch(model, val_loader, val_data, GT_fixations_dir, device):
    # Set the model to evaluation mode
    model.eval()  

    # Create empty predicted saliency maps to populate using the model
    saliency_maps = np.empty( shape=(len(val_data.dataset), 50, 50) )

    with torch.no_grad(): 

        pixel_index = 0

        for _, (inputs, _) in enumerate(val_loader):
            
            # Get the different resolutions for each crop in the batch
            x1 = inputs[:, 0, :, :, :].to(device) # 400x400
            x2 = inputs[:, 1, :, :, :].to(device) # 250x250
            x3 = inputs[:, 2, :, :, :].to(device) # 150x150

            # Get fixation value for each crop in the batch
            fixations = model(x1, x2, x3).cpu().numpy()

            # Get the number of crop fixations predicted (batch size)
            pixels = fixations.shape[0]
            for i in range(pixels):

                # Get the fixation map this fixation value belonds to
                map_index = pixel_index // val_data.num_crops
                map_pixel_index = pixel_index % val_data.num_crops
                
                # Get index of fixation value
                row = map_pixel_index // 50
                col = map_pixel_index % 50

                # Write the fixation value to the necessary fixation map
                saliency_maps[map_index, col, row] = fixations[i].item()

                pixel_index += 1                

        preds = {}
        targets = {}

        for map_idx in range(saliency_maps.shape[0]):
            _, H, W = val_data.dataset[map_idx]["X"].cpu().numpy().shape
            image_name = val_data.dataset[map_idx]["file"].replace(".jpeg", "")

            # Convert the NumPy array to a PIL Image
            saliency_map = Image.fromarray(saliency_maps[map_idx].T)

            # Resize the image
            pred_fixMap = np.array( saliency_map.resize((W, H), resample=Image.BICUBIC) )

            # Obtain the ground truth fixation map
            GT_fixMap = Image.open(os.path.join(GT_fixations_dir, f"{image_name}_fixMap.jpg"))
            GT_fixMap = np.array(GT_fixMap)

            # Add to dictionary
            preds[image_name] = pred_fixMap
            targets[image_name] = GT_fixMap

        # Calculate validation auc metric
        avg_auc = calculate_auc(preds, targets)

        return avg_auc


def train(rank, 
          world_size, 
          data_dir,
          out_dir,
          use_val,
          total_epochs,
          start_epoch,
          batch_size,
          learning_rate,
          start_momentum,
          end_momentum,
          weight_decay,
          using_windows):

    # setup the process groups if necessary
    if not using_windows and world_size > 1:
        setup_gpus(rank, world_size)

    # Get train and validation data
    train_data = MIT(dataset_path=os.path.join(data_dir, "train_data.pth.tar"))
    val_data = MIT(dataset_path=os.path.join(data_dir, "val_data.pth.tar"))
    if rank == 0:
        print("Loaded datasets.")

    # Ground truth directory
    GT_fixations_dir = os.path.join(data_dir, "ALLFIXATIONMAPS")

    # Create data loaders
    train_loader = get_data_loader(train_data, rank, world_size, batch_size=batch_size)
    val_loader = get_data_loader(val_data, rank, world_size, batch_size=batch_size)

    # Create the model
    if use_improvements:
        model = MrCNN().to(rank)
    else:
        model = ImprovedMrCNN().to(rank)
    
    # Wrap model with DDP
    if world_size > 1:
        model = DDP(model, device_ids=[rank], output_device=rank, find_unused_parameters=False)

    # Use cross entropy loss as stated in the reference paper
    criterion = nn.BCELoss().to(rank)

    # Initialise SGD optimiser
    optimizer = optim.SGD(model.parameters(), lr=learning_rate, momentum=start_momentum, weight_decay=weight_decay)

    train_metrics = {
        "Average BCE loss per train epoch" : [],
        "Average accuracy per train epoch" : [],
        "Average val auc per train epoch" : [] 
    }

    # Get the amount to increase the momentum by each iteration
    total_iterations = len(train_loader) * total_epochs
    momentum_delta = (end_momentum - start_momentum) / total_iterations # linear momentum increase

    if rank == 0:
        print(f'Starting training for {total_iterations} ({total_epochs } epochs)')

    train_start_time = time.time()

    # Training Loop
    for epoch in range(start_epoch, total_epochs):
        train_loader.sampler.set_epoch(epoch)
        val_loader.sampler.set_epoch(epoch) 

        epoch_start_time = time.time()
        
        # Performing single train epoch and get train metrics
        avg_train_loss, train_accuracy = train_epoch(model, train_loader, optimizer, criterion, momentum_delta, using_windows, world_size, device=rank)

        train_metrics["Average BCE loss per train epoch"].append(round(avg_train_loss, 2))
        train_metrics["Average accuracy per train epoch"].append(round(train_accuracy, 2))

        if use_val:
            # Perform single validation epoch and get validation metrics
            avg_val_auc = val_epoch(model, val_loader, val_data, GT_fixations_dir, device=rank)

            epoch_time = time.strftime("%H:%M:%S", time.gmtime((time.time() - epoch_start_time)))
            if rank == 0:
                print(f"Epoch [{epoch+1}/{total_epochs}] (time: {epoch_time}), Train BCE loss: {avg_train_loss:.4f}, Train accuracy: {train_accuracy:.2f}, Validaton mean auc: {avg_val_auc}")

            train_metrics['Average val auc per train epoch'].append(round(avg_val_auc, 2))
        else:
            epoch_time = time.strftime("%H:%M:%S", time.gmtime((time.time() - epoch_start_time)))
            if rank == 0:
                print(f"Epoch [{epoch+1}/{total_epochs}] (time: {epoch_time}), Train BCE loss: {avg_train_loss:.4f}, Train accuracy: {train_accuracy:.2f}")

    # Get runtime
    train_metrics['Train runtime'] = time.time() - train_start_time

    if not using_windows and world_size > 1:
        dist.barrier()

        # Send all the gpu node metrics back to the main gpu
        torch.cuda.set_device(rank)
        train_metrics_gpus = [None for _ in range(world_size)]
        dist.all_gather_object(train_metrics_gpus, train_metrics)

        if rank == 0:
            print('Done training')

            # Get runtime
            runtime = np.max([gpu_metrics['Train runtime'] for gpu_metrics in train_metrics_gpus])
            runtime = time.strftime("%H:%M:%S", time.gmtime(runtime))

            # Split the metrics from train_metrics_gpus
            bce_losses = [gpu_metrics["Average BCE loss per train epoch"] for gpu_metrics in train_metrics_gpus]
            avg_accs = [gpu_metrics["Average accuracy per train epoch"] for gpu_metrics in train_metrics_gpus]
            avg_val_aucs = [gpu_metrics["Average val auc per train epoch"] for gpu_metrics in train_metrics_gpus]

            # Stack the metrics and calculate mean across GPUs for each epoch
            bce_losses = np.mean(np.vstack(bce_losses), axis=0)
            avg_accs = np.mean(np.vstack(avg_accs), axis=0)
            avg_val_aucs = np.mean(np.vstack(avg_val_aucs), axis=0)

            # Final train metric for the log
            final_train_metrics = {
                "Train runtime" : runtime,
                "Average BCE loss per train epoch": bce_losses.tolist(),
                "Average accuracy per train epoch": avg_accs.tolist(),
                "Average val auc per train epoch": avg_val_aucs.tolist(),
            }

            # Output directory
            date = datetime.now()
            out_dir = os.path.join(out_dir, f'trained/{date.strftime("%Y_%m_%d_%p%I_%M")}')
            if not os.path.exists(out_dir):
                os.makedirs(out_dir)

            # Save trained model
            model_path = os.path.join(out_dir, f'cnn.pth')
            torch.save(model.state_dict(), model_path)
            print(f'Model saved to {model_path}.')

            # Write log about model and training performance
            hyperparameters = {
                'total_epochs' : total_epochs,
                'start_epoch' : start_epoch,
                'batch_size' : batch_size,
                'learning_rate' : learning_rate,
                'start_momentum' : start_momentum,
                'end_momentum' : end_momentum,
                'momentum_delta' : momentum_delta,
                'lr_weight_decay' : weight_decay,
            }
            save_log(out_dir, date, **{**final_train_metrics, **hyperparameters})

        if dist.is_initialized():
            dist.destroy_process_group()

    else: # using single gpu
        # Final train metric for the log
            train_metrics["Train runtime"] = time.strftime("%H:%M:%S", time.gmtime(train_metrics["Train runtime"]))

            # Output directory
            date = datetime.now()
            out_dir = os.path.join(out_dir, f'trained/{date.strftime("%Y_%m_%d_%p%I_%M")}')
            if not os.path.exists(out_dir):
                os.makedirs(out_dir)

            # Save trained model
            model_path = os.path.join(out_dir, f'cnn.pth')
            torch.save(model.state_dict(), model_path)
            print(f'Model saved to {model_path}.')

            # Write log about model and training performance
            hyperparameters = {
                'total_epochs' : total_epochs,
                'start_epoch' : start_epoch,
                'batch_size' : batch_size,
                'learning_rate' : learning_rate,
                'start_momentum' : start_momentum,
                'end_momentum' : end_momentum,
                'momentum_delta' : momentum_delta,
                'lr_weight_decay' : weight_decay,
            }
            save_log(out_dir, date, **{**train_metrics, **hyperparameters})



if __name__ == '__main__':

    # Command line args
    parser = argparse.ArgumentParser()
    parser.add_argument('--data_dir', type=str, help="Path to directory for dataset containing *_data.pth.tar", required=True)
    parser.add_argument('--out_dir', type=str, help="Path to directory for saving model/log", required=True)
    parser.add_argument('--epochs', type=int, help="Number of epochs to train with", default=20)
    parser.add_argument('--num_gpus', type=int, help="Number of gpus to train with", default=2)
    parser.add_argument('--use_val', type=bool, help='Track validation metrics during training', default=False)
    parser.add_argument('--batch_size', type=int, help="Minibatch size", default=256)
    parser.add_argument('--learning_rate', type=float, help="Learning rate", default=0.002)
    parser.add_argument('--start_momentum', type=float, help="Optimiser start momentum", default=0.9)
    parser.add_argument('--end_momentum', type=float, help="Optimiser end momentum", default=0.99)
    parser.add_argument('--lr_weight_decay', type=float, help="Learning rate weight decay", default=2e-4)
    parser.add_argument('--using_windows', type=bool, help='Whether the script is being executed on a Windows machine (default=False)', default=False)
    args = parser.parse_args()
    
    data_dir = args.data_dir
    out_dir = args.out_dir
    use_val = args.use_val

    # Hyperparameters
    total_epochs = args.epochs
    start_epoch = 0
    batch_size = args.batch_size
    learning_rate = args.learning_rate
    start_momentum = args.start_momentum
    end_momentum = args.end_momentum
    weight_decay = args.lr_weight_decay

<<<<<<< HEAD
    # Checkpoint path
    checkpoint_dir = args.checkpoint_path
    checkpoint_freq = args.checkpoint_freq # every checkpoint_freq epochs, save model checkpoint

    use_improvements = args.use_improvements

=======
>>>>>>> 793f1204
    # Initialise gpus
    world_size = args.num_gpus 
    using_windows = args.using_windows

    if using_windows or world_size == 1:
        train(0, 1,
              data_dir,
              out_dir,
              use_val,
              total_epochs,
              start_epoch,
              batch_size,
              learning_rate,
              start_momentum,
              end_momentum,
              weight_decay,
              True)
    else:
        mp.spawn(
            train,
            args=(world_size,
                  data_dir,
                  out_dir,
                  use_val,
                  total_epochs,
                  start_epoch,
                  batch_size,
                  learning_rate,
                  start_momentum,
                  end_momentum,
                  weight_decay,
                  False),
            nprocs=world_size)
    
    <|MERGE_RESOLUTION|>--- conflicted
+++ resolved
@@ -374,15 +374,6 @@
     end_momentum = args.end_momentum
     weight_decay = args.lr_weight_decay
 
-<<<<<<< HEAD
-    # Checkpoint path
-    checkpoint_dir = args.checkpoint_path
-    checkpoint_freq = args.checkpoint_freq # every checkpoint_freq epochs, save model checkpoint
-
-    use_improvements = args.use_improvements
-
-=======
->>>>>>> 793f1204
     # Initialise gpus
     world_size = args.num_gpus 
     using_windows = args.using_windows
