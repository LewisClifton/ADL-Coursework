import re
from typing import OrderedDict
import torch
import torch.distributed as dist
from torch.nn.parallel import DistributedDataParallel as DDP
import numpy as np
from PIL import Image
from datetime import datetime
import time
import os
import argparse
import torch.multiprocessing as mp

from dataset import MIT
from model import MrCNN
from metrics import calculate_auc
from utils import *

# Set up cuda
torch.backends.cudnn.enabled = True


# Load model
def load_model(model, model_path):
    
    model_state_dict = torch.load(model_path, weights_only=True)

    model_dict = OrderedDict()
    pattern = re.compile('module.')
    for k,v in model_state_dict.items():
        if re.search("module", k):
            model_dict[re.sub(pattern, '', k)] = v
        else:
            model_dict = model_state_dict

    model.load_state_dict(model_dict)

    return model


def evaluate(model, test_loader, test_data, GT_fixations_dir, image_dir, device, num_saved_images=5):
    # Set the model to evaluation mode
    model.eval()  

    # Create empty predicted saliency maps to populate using the model
    saliency_maps = np.empty( shape=(len(test_data.dataset), 50, 50) )

    with torch.no_grad(): 

        pixel_index = 0

        for _, (inputs, _) in enumerate(test_loader):
            
            # Get the different resolutions for each crop in the batch
            x1 = inputs[:, 0, :, :, :].to(device) # 400x400
            x2 = inputs[:, 1, :, :, :].to(device) # 250x250
            x3 = inputs[:, 2, :, :, :].to(device) # 150x150

            # Get fixation value for each crop in the batch
            fixations = model(x1, x2, x3).cpu().numpy()

            # Get the number of crop fixations predicted (batch size)
            pixels = fixations.shape[0]
            for i in range(pixels):

                # Get the fixation map this fixation value belonds to
                map_index = pixel_index // test_data.num_crops
                map_pixel_index = pixel_index % test_data.num_crops
                
                # Get index of fixation value
                row = map_pixel_index // 50
                col = map_pixel_index % 50

                # Write the fixation value to the necessary fixation map
                saliency_maps[map_index, col, row] = fixations[i].item()

                pixel_index += 1                

        preds = {}
        targets = {}

        for map_idx in range(saliency_maps.shape[0]):
            _, H, W = test_data.dataset[map_idx]["X"].cpu().numpy().shape
            image_name = test_data.dataset[map_idx]["file"].replace(".jpeg", "")

            # Convert the NumPy array to a PIL Image
            saliency_map = Image.fromarray(saliency_maps[map_idx].T)

            # Resize the image
            pred_fixMap = np.array( saliency_map.resize((W, H), resample=Image.BICUBIC) )

            # Obtain the ground truth fixation map
            GT_fixMap = Image.open(os.path.join(GT_fixations_dir, f"{image_name}_fixMap.jpg"))
            GT_fixMap = np.array(GT_fixMap)

            # Add to dictionary
            preds[image_name] = pred_fixMap
            targets[image_name] = GT_fixMap

            if map_idx < num_saved_images and device == 0:

                # Concatenate all three images along the width (axis 1) and convert to PIL image
<<<<<<< HEAD
                concatenated_image = np.concatenate((pred_fixMap, GT_fixMap), axis=1)
=======
                concatenated_image = np.concatenate((pred_fixMap * 255, GT_fixMap), axis=1)
>>>>>>> a9a15d94
                concatenated_image = Image.fromarray( (concatenated_image).astype(np.uint8) ) 
            
                # Save the concatenated image
                concatenated_image.save(os.path.join(image_dir, f"{image_name}_comparison.jpg"))

        # Calculate validation auc metric
        avg_auc = calculate_auc(preds, targets)

        return avg_auc
    

def main(rank, 
          world_size,
          data_dir,
          out_dir,
          model_path,
          batch_size,
          num_saved_images):

    # setup the process groups
    setup_gpus(rank, world_size)

    # Get train and validation data
    test_data = MIT(dataset_path=os.path.join(data_dir, "test_data.pth.tar"))

    # Ground truth directory
    GT_fixations_dir = os.path.join(data_dir, "ALLFIXATIONMAPS")

    # Create data loaders
    test_loader = get_data_loader(test_data, rank, world_size, batch_size=batch_size)

    # Load the trained model
    model = MrCNN().to(rank)
    model = load_model(model, model_path)
    
    # Wrap model with DDP
    model = DDP(model, device_ids=[rank], output_device=rank, find_unused_parameters=False)

    # Output directory
    date = datetime.now()
    out_dir = os.path.join(out_dir, f'eval/{date.strftime("%Y_%m_%d_%p%I_%M")}')
    if not os.path.exists(out_dir) and rank == 0:
        os.makedirs(out_dir)

    # Directory to save images to
    image_dir = os.path.join(out_dir, "Comparison images")
    if not os.path.exists(image_dir) and rank == 0:
        os.makedirs(image_dir, exist_ok=True)

    # For gettin runtime
    eval_start_time = time.time()

    # Evaluate over the test set
    test_avg_auc = evaluate(model, test_loader, test_data, GT_fixations_dir, image_dir, num_saved_images=num_saved_images, device=rank)

    # Get runtime
    runtime = time.time() - eval_start_time

    # Wait for all the GPUs to finish evaluating
    dist.barrier()

    # Send all the gpu node metrics back to the main gpu
    test_metrics = {
        'Average test AUC' : test_avg_auc,
        'Test runtime' : runtime,
    }
    torch.cuda.set_device(rank)
    test_metrics_gpus = [None for _ in range(world_size)]
    dist.all_gather_object(test_metrics_gpus, test_metrics)

    if rank == 0:

        # Calculate average AUC over all the GPUs
        test_avg_aucs = [gpu_metrics['Average test AUC'] for gpu_metrics in test_metrics_gpus]
        test_avg_auc = np.mean(np.vstack(test_avg_aucs), axis=0)

        # Get runtime
        runtime = np.max([gpu_metrics['Test runtime'] for gpu_metrics in test_metrics_gpus])
        runtime = time.strftime("%H:%M:%S", time.gmtime(runtime))

        final_test_metrics = {
            'Model path' : model_path,
            'Average test AUC' : test_avg_auc,
            'Test runtime' : runtime,
        }

        # Save metrics
        save_log(out_dir, date, **{**final_test_metrics})

        if num_saved_images > 0:
            print(f'Saved {num_saved_images} to {image_dir}.')

    if dist.is_initialized():
        dist.destroy_process_group()


if __name__ == '__main__':

    # Command line args
    parser = argparse.ArgumentParser()
    parser.add_argument('--data_dir', type=str, help="Path to directory for dataset", required=True)
    parser.add_argument('--out_dir', type=str, help="Path to directory for saving model/log/images", required=True)
    parser.add_argument('--model_path', type=str, help="Path of model to evaluate")
    parser.add_argument('--batch_size', type=int, help="Data loader batch size", default=256)
    parser.add_argument('--num_gpus', type=int, help="Number of gpus to train with", default=1)
    parser.add_argument('--num_saved_images', type=int, help="Number of comparison images to save", default=0)
    args = parser.parse_args()
    
    data_dir = args.data_dir
    out_dir = args.out_dir
    model_path = args.model_path
    batch_size = args.batch_size
    num_saved_images = args.num_saved_images

    # Initialise gpus
    world_size = args.num_gpus 
    mp.spawn(
        main,
        args=(world_size,
              data_dir,
              out_dir,
              model_path,
              batch_size,
              num_saved_images),
        nprocs=world_size)
    
    <|MERGE_RESOLUTION|>--- conflicted
+++ resolved
@@ -100,11 +100,7 @@
             if map_idx < num_saved_images and device == 0:
 
                 # Concatenate all three images along the width (axis 1) and convert to PIL image
-<<<<<<< HEAD
-                concatenated_image = np.concatenate((pred_fixMap, GT_fixMap), axis=1)
-=======
                 concatenated_image = np.concatenate((pred_fixMap * 255, GT_fixMap), axis=1)
->>>>>>> a9a15d94
                 concatenated_image = Image.fromarray( (concatenated_image).astype(np.uint8) ) 
             
                 # Save the concatenated image
